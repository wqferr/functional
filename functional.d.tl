--- conflicted
+++ resolved
@@ -15,12 +15,9 @@
     create: function({T}): Iterator<T>
     create: function(Iterator<T>): Iterator<T>
     counter: function(): Iterator<integer>
-<<<<<<< HEAD
     from: function(vanilla_iter<T, nil>): Iterator<T>
     from: function<S>(vanilla_iter<T, S>, S, T): Iterator<T>
-=======
     range: function(integer, integer, integer): Iterator<integer>
->>>>>>> d0bc511d
     from_coroutine: function(thread): Iterator<any>
     clone: function(Iterator<T>): Iterator<T>
 
